package jwtauth

import (
	"context"
	"crypto/tls"
	"crypto/x509"
	"errors"
	"fmt"
	"net/http"
	"strings"

	"github.com/coreos/go-oidc"
	"github.com/hashicorp/errwrap"
	"github.com/hashicorp/go-cleanhttp"
	"github.com/hashicorp/vault/sdk/framework"
	"github.com/hashicorp/vault/sdk/helper/certutil"
	"github.com/hashicorp/vault/sdk/helper/strutil"
	"github.com/hashicorp/vault/sdk/logical"
	"golang.org/x/oauth2"
	"golang.org/x/oauth2/google"
	"golang.org/x/oauth2/jwt"
	admin "google.golang.org/api/admin/directory/v1"
)

const (
	responseTypeCode     = "code"      // Authorization code flow
	responseTypeIDToken  = "id_token"  // ID Token for form post
	responseModeQuery    = "query"     // Response as a redirect with query parameters
	responseModeFormPost = "form_post" // Response as an HTML Form
)

func pathConfig(b *jwtAuthBackend) *framework.Path {
	return &framework.Path{
		Pattern: `config`,
		Fields: map[string]*framework.FieldSchema{
			"oidc_discovery_url": {
				Type:        framework.TypeString,
				Description: `OIDC Discovery URL, without any .well-known component (base path). Cannot be used with "jwks_url" or "jwt_validation_pubkeys".`,
			},
			"oidc_discovery_ca_pem": {
				Type:        framework.TypeString,
				Description: "The CA certificate or chain of certificates, in PEM format, to use to validate connections to the OIDC Discovery URL. If not set, system certificates are used.",
			},
			"oidc_client_id": {
				Type:        framework.TypeString,
				Description: "The OAuth Client ID configured with your OIDC provider.",
			},
			"oidc_client_secret": {
				Type:        framework.TypeString,
				Description: "The OAuth Client Secret configured with your OIDC provider.",
				DisplayAttrs: &framework.DisplayAttributes{
					Sensitive: true,
				},
			},
			"oidc_response_mode": {
				Type:        framework.TypeString,
				Description: "The response mode to be used in the OAuth2 request. Allowed values are 'query' and 'form_post'.",
			},
			"oidc_response_types": {
				Type:        framework.TypeCommaStringSlice,
				Description: "The response types to request. Allowed values are 'code' and 'id_token'. Defaults to 'code'.",
			},
			"jwks_url": {
				Type:        framework.TypeString,
				Description: `JWKS URL to use to authenticate signatures. Cannot be used with "oidc_discovery_url" or "jwt_validation_pubkeys".`,
			},
			"jwks_ca_pem": {
				Type:        framework.TypeString,
				Description: "The CA certificate or chain of certificates, in PEM format, to use to validate connections to the JWKS URL. If not set, system certificates are used.",
			},
			"default_role": {
				Type:        framework.TypeLowerCaseString,
				Description: "The default role to use if none is provided during login. If not set, a role is required during login.",
			},
			"jwt_validation_pubkeys": {
				Type:        framework.TypeCommaStringSlice,
				Description: `A list of PEM-encoded public keys to use to authenticate signatures locally. Cannot be used with "jwks_url" or "oidc_discovery_url".`,
			},
			"jwt_supported_algs": {
				Type:        framework.TypeCommaStringSlice,
				Description: `A list of supported signing algorithms. Defaults to RS256.`,
			},
			"bound_issuer": {
				Type:        framework.TypeString,
				Description: "The value against which to match the 'iss' claim in a JWT. Optional.",
			},
			"gsuite_service_account": {
				Type:        framework.TypeString,
				Description: "Service account JSON file with the following scope: https://www.googleapis.com/auth/admin.directory.group.readonly",
				DisplayAttrs: &framework.DisplayAttributes{
					Sensitive: true,
				},
			},
			"gsuite_admin_impersonate": {
				Type:        framework.TypeString,
				Description: "A GSuite admin user email the service account will impersonate to fetch groups",
			},
		},

		Operations: map[logical.Operation]framework.OperationHandler{
			logical.ReadOperation: &framework.PathOperation{
				Callback: b.pathConfigRead,
				Summary:  "Read the current JWT authentication backend configuration.",
			},

			logical.UpdateOperation: &framework.PathOperation{
				Callback:    b.pathConfigWrite,
				Summary:     "Configure the JWT authentication backend.",
				Description: confHelpDesc,
			},
		},

		HelpSynopsis:    confHelpSyn,
		HelpDescription: confHelpDesc,
	}
}

func (b *jwtAuthBackend) config(ctx context.Context, s logical.Storage) (*jwtConfig, error) {
	b.l.Lock()
	defer b.l.Unlock()

	if b.cachedConfig != nil {
		return b.cachedConfig, nil
	}

	entry, err := s.Get(ctx, configPath)
	if err != nil {
		return nil, err
	}
	if entry == nil {
		return nil, nil
	}

	config := &jwtConfig{}
	if err := entry.DecodeJSON(config); err != nil {
		return nil, err
	}

	for _, v := range config.JWTValidationPubKeys {
		key, err := certutil.ParsePublicKeyPEM([]byte(v))
		if err != nil {
			return nil, errwrap.Wrapf("error parsing public key: {{err}}", err)
		}
		config.ParsedJWTPubKeys = append(config.ParsedJWTPubKeys, key)
	}

<<<<<<< HEAD
	if len(result.GSuiteServiceAccount) != 0 {
		googleConfig, err := google.JWTConfigFromJSON([]byte(result.GSuiteServiceAccount), admin.AdminDirectoryGroupReadonlyScope)
		if err != nil {
			return nil, errwrap.Wrapf("error parsing gsuite service account file: {{err}}", err)
		}
		googleConfig.Subject = result.GSuiteAdminImpersonate
		result.ParsedGSuiteServiceAccount = googleConfig
	}

	b.cachedConfig = result
=======
	b.cachedConfig = config
>>>>>>> 0e93b06c

	return config, nil
}

func (b *jwtAuthBackend) pathConfigRead(ctx context.Context, req *logical.Request, d *framework.FieldData) (*logical.Response, error) {
	config, err := b.config(ctx, req.Storage)
	if err != nil {
		return nil, err
	}
	if config == nil {
		return nil, nil
	}

	resp := &logical.Response{
		Data: map[string]interface{}{
<<<<<<< HEAD
			"oidc_discovery_url":       config.OIDCDiscoveryURL,
			"oidc_discovery_ca_pem":    config.OIDCDiscoveryCAPEM,
			"oidc_client_id":           config.OIDCClientID,
			"default_role":             config.DefaultRole,
			"jwt_validation_pubkeys":   config.JWTValidationPubKeys,
			"jwt_supported_algs":       config.JWTSupportedAlgs,
			"jwks_url":                 config.JWKSURL,
			"jwks_ca_pem":              config.JWKSCAPEM,
			"bound_issuer":             config.BoundIssuer,
			"gsuite_service_account":   config.GSuiteServiceAccount,
			"gsuite_admin_impersonate": config.GSuiteAdminImpersonate,
=======
			"oidc_discovery_url":     config.OIDCDiscoveryURL,
			"oidc_discovery_ca_pem":  config.OIDCDiscoveryCAPEM,
			"oidc_client_id":         config.OIDCClientID,
			"oidc_response_mode":     config.OIDCResponseMode,
			"oidc_response_types":    config.OIDCResponseTypes,
			"default_role":           config.DefaultRole,
			"jwt_validation_pubkeys": config.JWTValidationPubKeys,
			"jwt_supported_algs":     config.JWTSupportedAlgs,
			"jwks_url":               config.JWKSURL,
			"jwks_ca_pem":            config.JWKSCAPEM,
			"bound_issuer":           config.BoundIssuer,
>>>>>>> 0e93b06c
		},
	}

	return resp, nil
}

func (b *jwtAuthBackend) pathConfigWrite(ctx context.Context, req *logical.Request, d *framework.FieldData) (*logical.Response, error) {
	config := &jwtConfig{
<<<<<<< HEAD
		OIDCDiscoveryURL:       d.Get("oidc_discovery_url").(string),
		OIDCDiscoveryCAPEM:     d.Get("oidc_discovery_ca_pem").(string),
		OIDCClientID:           d.Get("oidc_client_id").(string),
		OIDCClientSecret:       d.Get("oidc_client_secret").(string),
		JWKSURL:                d.Get("jwks_url").(string),
		JWKSCAPEM:              d.Get("jwks_ca_pem").(string),
		DefaultRole:            d.Get("default_role").(string),
		JWTValidationPubKeys:   d.Get("jwt_validation_pubkeys").([]string),
		JWTSupportedAlgs:       d.Get("jwt_supported_algs").([]string),
		BoundIssuer:            d.Get("bound_issuer").(string),
		GSuiteServiceAccount:   d.Get("gsuite_service_account").(string),
		GSuiteAdminImpersonate: d.Get("gsuite_admin_impersonate").(string),
=======
		OIDCDiscoveryURL:     d.Get("oidc_discovery_url").(string),
		OIDCDiscoveryCAPEM:   d.Get("oidc_discovery_ca_pem").(string),
		OIDCClientID:         d.Get("oidc_client_id").(string),
		OIDCClientSecret:     d.Get("oidc_client_secret").(string),
		OIDCResponseMode:     d.Get("oidc_response_mode").(string),
		OIDCResponseTypes:    d.Get("oidc_response_types").([]string),
		JWKSURL:              d.Get("jwks_url").(string),
		JWKSCAPEM:            d.Get("jwks_ca_pem").(string),
		DefaultRole:          d.Get("default_role").(string),
		JWTValidationPubKeys: d.Get("jwt_validation_pubkeys").([]string),
		JWTSupportedAlgs:     d.Get("jwt_supported_algs").([]string),
		BoundIssuer:          d.Get("bound_issuer").(string),
>>>>>>> 0e93b06c
	}

	// Run checks on values
	methodCount := 0
	if config.OIDCDiscoveryURL != "" {
		methodCount++
	}
	if len(config.JWTValidationPubKeys) != 0 {
		methodCount++
	}
	if config.JWKSURL != "" {
		methodCount++
	}

	switch {
	case methodCount != 1:
		return logical.ErrorResponse("exactly one of 'jwt_validation_pubkeys', 'jwks_url' or 'oidc_discovery_url' must be set"), nil

	case config.OIDCClientID != "" && config.OIDCClientSecret == "",
		config.OIDCClientID == "" && config.OIDCClientSecret != "":
		return logical.ErrorResponse("both 'oidc_client_id' and 'oidc_client_secret' must be set for OIDC"), nil

	case config.OIDCDiscoveryURL != "":
		_, err := b.createProvider(config)
		if err != nil {
			return logical.ErrorResponse(errwrap.Wrapf("error checking oidc discovery URL: {{err}}", err).Error()), nil
		}

	case config.OIDCClientID != "" && config.OIDCDiscoveryURL == "":
		return logical.ErrorResponse("'oidc_discovery_url' must be set for OIDC"), nil

	case config.JWKSURL != "":
		ctx, err := b.createCAContext(context.Background(), config.JWKSCAPEM)
		if err != nil {
			return logical.ErrorResponse(errwrap.Wrapf("error checking jwks_ca_pem: {{err}}", err).Error()), nil
		}

		keyset := oidc.NewRemoteKeySet(ctx, config.JWKSURL)

		// Try to verify a correctly formatted JWT. The signature will fail to match, but other
		// errors with fetching the remote keyset should be reported.
		testJWT := "eyJhbGciOiJIUzI1NiIsInR5cCI6IkpXVCJ9.e30.Hf3E3iCHzqC5QIQ0nCqS1kw78IiQTRVzsLTuKoDIpdk"
		_, err = keyset.VerifySignature(ctx, testJWT)
		if err == nil {
			err = errors.New("unexpected verification of JWT")
		}

		if !strings.Contains(err.Error(), "failed to verify id token signature") {
			return logical.ErrorResponse(errwrap.Wrapf("error checking jwks URL: {{err}}", err).Error()), nil
		}

	case len(config.JWTValidationPubKeys) != 0:
		for _, v := range config.JWTValidationPubKeys {
			if _, err := certutil.ParsePublicKeyPEM([]byte(v)); err != nil {
				return logical.ErrorResponse(errwrap.Wrapf("error parsing public key: {{err}}", err).Error()), nil
			}
		}

	case len(config.GSuiteServiceAccount) != 0:
		if _, err := google.JWTConfigFromJSON([]byte(config.GSuiteServiceAccount)); err != nil {
			return logical.ErrorResponse(errwrap.Wrapf("error parsing gsuite service account file: {{err}}", err).Error()), nil
		}
		if len(config.GSuiteAdminImpersonate) == 0 {
			return logical.ErrorResponse("a gsuite admin email must be provided for service account impersonation"), nil
		}

	default:
		return nil, errors.New("unknown condition")
	}

	for _, a := range config.JWTSupportedAlgs {
		switch a {
		case oidc.RS256, oidc.RS384, oidc.RS512, oidc.ES256, oidc.ES384, oidc.ES512, oidc.PS256, oidc.PS384, oidc.PS512:
		default:
			return logical.ErrorResponse(fmt.Sprintf("Invalid supported algorithm: %s", a)), nil
		}
	}

	// Validate response_types
	if !strutil.StrListSubset([]string{responseTypeCode, responseTypeIDToken}, config.OIDCResponseTypes) {
		return logical.ErrorResponse("invalid response_types %v. 'code' and 'id_token' are allowed", config.OIDCResponseTypes), nil
	}

	// Validate response_mode
	switch config.OIDCResponseMode {
	case "", responseModeQuery:
		if config.hasType(responseTypeIDToken) {
			return logical.ErrorResponse("query response_mode may not be used with an id_token response_type"), nil
		}
	case responseModeFormPost:
	default:
		return logical.ErrorResponse("invalid response_mode: %q", config.OIDCResponseMode), nil
	}

	entry, err := logical.StorageEntryJSON(configPath, config)
	if err != nil {
		return nil, err
	}
	if err := req.Storage.Put(ctx, entry); err != nil {
		return nil, err
	}

	b.reset()

	return nil, nil
}

func (b *jwtAuthBackend) createProvider(config *jwtConfig) (*oidc.Provider, error) {
	oidcCtx, err := b.createCAContext(b.providerCtx, config.OIDCDiscoveryCAPEM)
	if err != nil {
		return nil, errwrap.Wrapf("error creating provider: {{err}}", err)
	}

	provider, err := oidc.NewProvider(oidcCtx, config.OIDCDiscoveryURL)
	if err != nil {
		return nil, errwrap.Wrapf("error creating provider with given values: {{err}}", err)
	}

	return provider, nil
}

// createCAContext returns a context with custom TLS client, configured with the root certificates
// from caPEM. If no certificates are configured, the original context is returned.
func (b *jwtAuthBackend) createCAContext(ctx context.Context, caPEM string) (context.Context, error) {
	if caPEM == "" {
		return ctx, nil
	}

	certPool := x509.NewCertPool()
	if ok := certPool.AppendCertsFromPEM([]byte(caPEM)); !ok {
		return nil, errors.New("could not parse CA PEM value successfully")
	}

	tr := cleanhttp.DefaultPooledTransport()
	if certPool != nil {
		tr.TLSClientConfig = &tls.Config{
			RootCAs: certPool,
		}
	}
	tc := &http.Client{
		Transport: tr,
	}

	caCtx := context.WithValue(ctx, oauth2.HTTPClient, tc)

	return caCtx, nil
}

type jwtConfig struct {
	OIDCDiscoveryURL     string   `json:"oidc_discovery_url"`
	OIDCDiscoveryCAPEM   string   `json:"oidc_discovery_ca_pem"`
	OIDCClientID         string   `json:"oidc_client_id"`
	OIDCClientSecret     string   `json:"oidc_client_secret"`
	OIDCResponseMode     string   `json:"oidc_response_mode"`
	OIDCResponseTypes    []string `json:"oidc_response_types"`
	JWKSURL              string   `json:"jwks_url"`
	JWKSCAPEM            string   `json:"jwks_ca_pem"`
	JWTValidationPubKeys []string `json:"jwt_validation_pubkeys"`
	JWTSupportedAlgs     []string `json:"jwt_supported_algs"`
	BoundIssuer          string   `json:"bound_issuer"`
	DefaultRole          string   `json:"default_role"`

	GSuiteServiceAccount       string      `json:"service_account"`
	GSuiteAdminImpersonate     string      `json:"admin_impersonate"`
	ParsedGSuiteServiceAccount *jwt.Config `json:"-"`

	ParsedJWTPubKeys []interface{} `json:"-"`
}

const (
	StaticKeys = iota
	JWKS
	OIDCDiscovery
	OIDCFlow
	unconfigured
)

// authType classifies the authorization type/flow based on config parameters.
func (c jwtConfig) authType() int {
	switch {
	case len(c.ParsedJWTPubKeys) > 0:
		return StaticKeys
	case c.JWKSURL != "":
		return JWKS
	case c.OIDCDiscoveryURL != "":
		if c.OIDCClientID != "" && c.OIDCClientSecret != "" {
			return OIDCFlow
		}
		return OIDCDiscovery
	}

	return unconfigured
}

// hasType returns whether the list of response types includes the requested
// type. The default type is 'code' so that special case is handled as well.
func (c jwtConfig) hasType(t string) bool {
	if len(c.OIDCResponseTypes) == 0 && t == responseTypeCode {
		return true
	}

	return strutil.StrListContains(c.OIDCResponseTypes, t)
}

const (
	confHelpSyn = `
Configures the JWT authentication backend.
`
	confHelpDesc = `
The JWT authentication backend validates JWTs (or OIDC) using the configured
credentials. If using OIDC Discovery, the URL must be provided, along
with (optionally) the CA cert to use for the connection. If performing JWT
validation locally, a set of public keys must be provided.
`
)<|MERGE_RESOLUTION|>--- conflicted
+++ resolved
@@ -144,20 +144,16 @@
 		config.ParsedJWTPubKeys = append(config.ParsedJWTPubKeys, key)
 	}
 
-<<<<<<< HEAD
-	if len(result.GSuiteServiceAccount) != 0 {
-		googleConfig, err := google.JWTConfigFromJSON([]byte(result.GSuiteServiceAccount), admin.AdminDirectoryGroupReadonlyScope)
+	if len(config.GSuiteServiceAccount) != 0 {
+		googleConfig, err := google.JWTConfigFromJSON([]byte(config.GSuiteServiceAccount), admin.AdminDirectoryGroupReadonlyScope)
 		if err != nil {
 			return nil, errwrap.Wrapf("error parsing gsuite service account file: {{err}}", err)
 		}
-		googleConfig.Subject = result.GSuiteAdminImpersonate
-		result.ParsedGSuiteServiceAccount = googleConfig
-	}
-
-	b.cachedConfig = result
-=======
+		googleConfig.Subject = config.GSuiteAdminImpersonate
+		config.ParsedGSuiteServiceAccount = googleConfig
+	}
+
 	b.cachedConfig = config
->>>>>>> 0e93b06c
 
 	return config, nil
 }
@@ -173,10 +169,11 @@
 
 	resp := &logical.Response{
 		Data: map[string]interface{}{
-<<<<<<< HEAD
 			"oidc_discovery_url":       config.OIDCDiscoveryURL,
 			"oidc_discovery_ca_pem":    config.OIDCDiscoveryCAPEM,
 			"oidc_client_id":           config.OIDCClientID,
+			"oidc_response_mode":       config.OIDCResponseMode,
+			"oidc_response_types":      config.OIDCResponseTypes,
 			"default_role":             config.DefaultRole,
 			"jwt_validation_pubkeys":   config.JWTValidationPubKeys,
 			"jwt_supported_algs":       config.JWTSupportedAlgs,
@@ -185,19 +182,6 @@
 			"bound_issuer":             config.BoundIssuer,
 			"gsuite_service_account":   config.GSuiteServiceAccount,
 			"gsuite_admin_impersonate": config.GSuiteAdminImpersonate,
-=======
-			"oidc_discovery_url":     config.OIDCDiscoveryURL,
-			"oidc_discovery_ca_pem":  config.OIDCDiscoveryCAPEM,
-			"oidc_client_id":         config.OIDCClientID,
-			"oidc_response_mode":     config.OIDCResponseMode,
-			"oidc_response_types":    config.OIDCResponseTypes,
-			"default_role":           config.DefaultRole,
-			"jwt_validation_pubkeys": config.JWTValidationPubKeys,
-			"jwt_supported_algs":     config.JWTSupportedAlgs,
-			"jwks_url":               config.JWKSURL,
-			"jwks_ca_pem":            config.JWKSCAPEM,
-			"bound_issuer":           config.BoundIssuer,
->>>>>>> 0e93b06c
 		},
 	}
 
@@ -206,11 +190,12 @@
 
 func (b *jwtAuthBackend) pathConfigWrite(ctx context.Context, req *logical.Request, d *framework.FieldData) (*logical.Response, error) {
 	config := &jwtConfig{
-<<<<<<< HEAD
 		OIDCDiscoveryURL:       d.Get("oidc_discovery_url").(string),
 		OIDCDiscoveryCAPEM:     d.Get("oidc_discovery_ca_pem").(string),
 		OIDCClientID:           d.Get("oidc_client_id").(string),
 		OIDCClientSecret:       d.Get("oidc_client_secret").(string),
+		OIDCResponseMode:       d.Get("oidc_response_mode").(string),
+		OIDCResponseTypes:      d.Get("oidc_response_types").([]string),
 		JWKSURL:                d.Get("jwks_url").(string),
 		JWKSCAPEM:              d.Get("jwks_ca_pem").(string),
 		DefaultRole:            d.Get("default_role").(string),
@@ -219,20 +204,6 @@
 		BoundIssuer:            d.Get("bound_issuer").(string),
 		GSuiteServiceAccount:   d.Get("gsuite_service_account").(string),
 		GSuiteAdminImpersonate: d.Get("gsuite_admin_impersonate").(string),
-=======
-		OIDCDiscoveryURL:     d.Get("oidc_discovery_url").(string),
-		OIDCDiscoveryCAPEM:   d.Get("oidc_discovery_ca_pem").(string),
-		OIDCClientID:         d.Get("oidc_client_id").(string),
-		OIDCClientSecret:     d.Get("oidc_client_secret").(string),
-		OIDCResponseMode:     d.Get("oidc_response_mode").(string),
-		OIDCResponseTypes:    d.Get("oidc_response_types").([]string),
-		JWKSURL:              d.Get("jwks_url").(string),
-		JWKSCAPEM:            d.Get("jwks_ca_pem").(string),
-		DefaultRole:          d.Get("default_role").(string),
-		JWTValidationPubKeys: d.Get("jwt_validation_pubkeys").([]string),
-		JWTSupportedAlgs:     d.Get("jwt_supported_algs").([]string),
-		BoundIssuer:          d.Get("bound_issuer").(string),
->>>>>>> 0e93b06c
 	}
 
 	// Run checks on values
