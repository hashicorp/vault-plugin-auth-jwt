--- conflicted
+++ resolved
@@ -370,7 +370,6 @@
 
 	authCodeOpts := []oauth2.AuthCodeOption{
 		oidc.Nonce(nonce),
-<<<<<<< HEAD
 	}
 
 	// Add "form_post" param if requested. Note: the operator is allowed to configure "query"
@@ -380,14 +379,6 @@
 	}
 
 	resp.Data["auth_url"] = oauth2Config.AuthCodeURL(stateID, authCodeOpts...)
-=======
-		oauth2.SetAuthURLParam("response_mode", "form_post"),
-	}
-
-	s := oauth2Config.AuthCodeURL(stateID, authCodeOpts...)
-	s = strings.Replace(s, "code", "code id_token", 1)
-	resp.Data["auth_url"] = s
->>>>>>> 46c45034
 
 	return resp, nil
 }
